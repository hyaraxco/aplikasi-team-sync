<<<<<<< HEAD
import { Button, Label } from '@/components/atomics'
import { Badge } from '@/components/atomics/badge'
=======
import { Badge } from '@/components/atomics/badge'
import { Button } from '@/components/atomics/Button.atomic'
import { Label } from '@/components/atomics/label'
>>>>>>> 6afd7dd1
import {
  Dialog,
  DialogContent,
  DialogFooter,
  DialogHeader,
  DialogTitle,
} from '@/components/molecules/dialog'
<<<<<<< HEAD
import {
  SelectContent,
  SelectItem,
  SelectTrigger,
  SelectValue,
} from '@/components/molecules/select'

import { Select } from '@/components/molecules/select'
import { addExistingProjectToTeam, getTeams, removeTeamFromProject } from '@/lib/database'
import type { Team } from '@/types'
=======

import {
  addExistingProjectToTeam,
  getTeams,
  removeTeamFromProject,
  type Team,
} from '@/lib/firestore'
>>>>>>> 6afd7dd1
import { DialogDescription } from '@radix-ui/react-dialog'
import {
  Select,
  SelectContent,
  SelectItem,
  SelectTrigger,
  SelectValue,
} from '@radix-ui/react-select'
import { CircleX, Loader2 } from 'lucide-react'
import { useEffect, useState } from 'react'

interface AddTeamDialogProps {
  projectId: string
  existingTeamIds: string[]
  isOpen: boolean
  onClose: () => void
  onTeamsAdded?: (addedTeamIds: string[]) => void
}

export type { AddTeamDialogProps }

export function AddTeamDialog({
  projectId,
  existingTeamIds,
  isOpen,
  onClose,
  onTeamsAdded,
}: AddTeamDialogProps) {
  const [teams, setTeams] = useState<Team[]>([])
  const [selectedTeams, setSelectedTeams] = useState<string[]>([])
  const [loading, setLoading] = useState(false)
  const [error, setError] = useState<string | null>(null)

  useEffect(() => {
    async function fetchTeams() {
      setLoading(true)
      setSelectedTeams([]) // Reset selected teams when dialog opens
      setError(null) // Reset error state
      const allTeams = await getTeams(undefined, 'admin')
      setTeams(allTeams.filter((t: Team) => !existingTeamIds.includes(t.id)))
      setLoading(false)
    }
    if (isOpen) {
      fetchTeams()
    }
  }, [isOpen, existingTeamIds])

  const handleAddTeam = (teamId: string) => {
    if (!selectedTeams.includes(teamId)) {
      setSelectedTeams([...selectedTeams, teamId])
    }
  }

  const handleDeselectTeam = (teamId: string) => {
    setSelectedTeams(selectedTeams.filter(id => id !== teamId))
  }

  const handleConfirmAddTeams = async (e?: React.FormEvent) => {
    if (e) e.preventDefault()
    setLoading(true)
    setError(null)
    try {
      for (const teamId of selectedTeams) {
        await addExistingProjectToTeam(teamId, projectId)
      }
      if (onTeamsAdded) onTeamsAdded(selectedTeams)
      onClose()
    } catch (e) {
      setError('Failed to add team(s) to project.')
    } finally {
      setLoading(false)
    }
  }

  return (
    <Dialog open={isOpen} onOpenChange={onClose}>
      <DialogContent className='w-full max-w-lg max-h-[90dvh] overflow-hidden'>
        <DialogHeader>
          <DialogTitle>Add Team to Project</DialogTitle>
          <DialogDescription>Add teams to the project to collaborate with them.</DialogDescription>
        </DialogHeader>

        <div className='flex flex-col gap-4 pt-6'>
          <form onSubmit={handleConfirmAddTeams} className='space-y-4'>
            <div className='grid gap-4'>
              <div className='grid gap-4'>
                <Label htmlFor='teams'>
                  Assign Teams {selectedTeams.length > 0 && `(${selectedTeams.length} selected)`}
                </Label>
                <Select onValueChange={handleAddTeam}>
                  <SelectTrigger className='w-full'>
                    <SelectValue placeholder='Select teams' />
                  </SelectTrigger>
                  <SelectContent className='max-h-60 overflow-y-auto'>
                    {teams.length === 0 ? (
                      <div className='p-2 text-sm text-muted-foreground select-none'>
                        No teams available
                      </div>
                    ) : (
                      teams.map(team => (
                        <SelectItem
                          key={team.id}
                          value={team.id}
                          disabled={selectedTeams.includes(team.id)}
                        >
                          {team.name}
                        </SelectItem>
                      ))
                    )}
                  </SelectContent>
                </Select>
              </div>
              <div className='flex flex-wrap gap-2 min-h-[2rem]'>
                {selectedTeams.length === 0 ? (
                  <p className='text-sm text-muted-foreground py-1'>No teams selected yet</p>
                ) : (
                  selectedTeams.map(teamId => {
                    const team = teams.find(t => t.id === teamId)
                    return (
                      <Badge key={teamId} variant='secondary' className='gap-1 pr-1'>
                        {team ? team.name : 'Unknown Team'}
                        <button
                          type='button'
                          onClick={() => handleDeselectTeam(teamId)}
                          className='ml-1 rounded-full outline-none focus:ring-2 hover:bg-destructive/20 p-0.5'
                          aria-label={`Remove ${team?.name || 'team'}`}
                        >
                          <CircleX className='h-3 w-3' />
                        </button>
                      </Badge>
                    )
                  })
                )}
              </div>
            </div>

            {error && <div className='text-red-500 text-sm'>{error}</div>}
          </form>
        </div>

        <DialogFooter>
          <Button variant='outline' onClick={onClose} disabled={loading}>
            Cancel
          </Button>
          <Button onClick={handleConfirmAddTeams} disabled={selectedTeams.length === 0 || loading}>
            {loading ? <Loader2 className='w-4 h-4 animate-spin' /> : 'Add Team'}
          </Button>
        </DialogFooter>
      </DialogContent>
    </Dialog>
  )
}

// Props and component for removing a team from a project
interface RemoveTeamDialogProps {
  projectId: string
  teamId: string
  isOpen: boolean
  onClose: () => void
  onTeamRemoved?: (teamId: string) => void
  teamName?: string | undefined
}

export function RemoveTeamDialog({
  projectId,
  teamId,
  isOpen,
  onClose,
  onTeamRemoved,
  teamName,
}: RemoveTeamDialogProps) {
  const [loading, setLoading] = useState(false)
  const [error, setError] = useState<string | null>(null)

  const handleConfirm = async () => {
    setLoading(true)
    setError(null)
    try {
      await removeTeamFromProject(projectId, teamId)
      if (onTeamRemoved) onTeamRemoved(teamId)
      onClose()
    } catch (e) {
      setError('Failed to remove team from project.')
    } finally {
      setLoading(false)
    }
  }

  return (
    <Dialog open={isOpen} onOpenChange={onClose}>
      <DialogContent className='w-full max-w-lg'>
        <DialogHeader>
          <DialogTitle>Remove Team</DialogTitle>
          <DialogDescription>
            Are you sure you want to remove {teamName ?? 'team'} from this project?
          </DialogDescription>
        </DialogHeader>

        <div className='space-y-3'>
          <p className='text-sm text-muted-foreground'>
            The team itself will not be deleted, only unlinked from this project.
          </p>
          {error && <p className='text-sm text-red-500'>{error}</p>}
        </div>

        <DialogFooter>
          <Button variant='outline' onClick={onClose} disabled={loading}>
            Cancel
          </Button>
          <Button variant='destructive' onClick={handleConfirm} disabled={loading}>
            {loading ? <Loader2 className='w-4 h-4 animate-spin' /> : 'Remove'}
          </Button>
        </DialogFooter>
      </DialogContent>
    </Dialog>
  )
}<|MERGE_RESOLUTION|>--- conflicted
+++ resolved
@@ -1,11 +1,5 @@
-<<<<<<< HEAD
 import { Button, Label } from '@/components/atomics'
 import { Badge } from '@/components/atomics/badge'
-=======
-import { Badge } from '@/components/atomics/badge'
-import { Button } from '@/components/atomics/Button.atomic'
-import { Label } from '@/components/atomics/label'
->>>>>>> 6afd7dd1
 import {
   Dialog,
   DialogContent,
@@ -13,26 +7,9 @@
   DialogHeader,
   DialogTitle,
 } from '@/components/molecules/dialog'
-<<<<<<< HEAD
-import {
-  SelectContent,
-  SelectItem,
-  SelectTrigger,
-  SelectValue,
-} from '@/components/molecules/select'
-
-import { Select } from '@/components/molecules/select'
 import { addExistingProjectToTeam, getTeams, removeTeamFromProject } from '@/lib/database'
-import type { Team } from '@/types'
-=======
-
-import {
-  addExistingProjectToTeam,
-  getTeams,
-  removeTeamFromProject,
-  type Team,
-} from '@/lib/firestore'
->>>>>>> 6afd7dd1
+import { Team } from '@/types'
+
 import { DialogDescription } from '@radix-ui/react-dialog'
 import {
   Select,
